--- conflicted
+++ resolved
@@ -2,11 +2,7 @@
     <img src="docs/images/rubrix_logo.svg" alt="drawing" width="225"/>
 </p>
 
-<<<<<<< HEAD
-# Open-source tool for tracking, exploring and iterating on data for AI
-=======
 ### Open-source tool for tracking, exploring, and labelling data for AI
->>>>>>> 10f2f978
 
 <p align="center">
     <a href="https://github.com/recognai/rubrix/actions">
@@ -18,13 +14,9 @@
 </p>
 
 
-<<<<<<< HEAD
-[Rubrix](https://rubrix.ml) is a tool for tracking and iterating on data for artificial intelligence projects. Rubrix focuses on enabling novel, human in the loop workflows involving data scientists, subject matter experts and ML/data engineers. 
-=======
 [Rubrix](https://rubrix.ml) is a tool for tracking and iterating on data for artificial intelligence projects. 
 
 Rubrix focuses on enabling novel, human in the loop workflows involving data scientists, subject matter experts and ML/data engineers. 
->>>>>>> 10f2f978
 
 ![](docs/images/rubrix_intro.svg)
 
@@ -45,35 +37,14 @@
 
 This is an example of Rubrix UI annotation mode:
 
-<<<<<<< HEAD
-For further information, please visit the [documentation](https://docs.rubrix.ml/en/stable/)
-=======
 ![Rubrix Annotation Mode](https://github.com/dvsrepo/imgs/blob/main/rubrix_annotation_mode.gif)
 
 
 📖 For more information, visit the [documentation](https://docs.rubrix.ml/en/stable/) or if you want to get started, keep reading.
->>>>>>> 10f2f978
 
 # Get started
 
 To get started you need to follow three steps:
-<<<<<<< HEAD
-
-1. Install the Python client
-2. Launch the web app
-3. Start logging data
-   
-## 1. Install the Python client
-
-You can install the Rubrix Python client via
-
-```python
-pip install rubrix
-```
-
-## 2. Launch the webapp
-
-=======
 
 1. Install the Python client
 2. Launch the web app
@@ -89,7 +60,6 @@
 
 ## 2. Launch the webapp
 
->>>>>>> 10f2f978
 There are two ways to launch the webapp:
 
 - Using [docker-compose](https://docs.docker.com/compose/) (**recommended**).
@@ -157,13 +127,9 @@
 
 If you go to your Rubrix app at [http://localhost:6900/](http://localhost:6900/), you should see your first dataset.
 
-<<<<<<< HEAD
-Congratulations! You are ready to start working with Rubrix with your own data. To better understand what's possible take a look at our [Cookbook](https://docs.rubrix.ml/en/stable/guides/cookbook.html)
-=======
 Congratulations! You are ready to start working with Rubrix with your own data.
 
 To better understand what's possible take a look at Rubrix's [Cookbook](https://docs.rubrix.ml/en/stable/guides/cookbook.html)
 
 # Community
-As a new open-source project, we are eager to hear your thoughts, fix bugs, and help you get started. Feel free to use the Discussion forum or the Issues and we'll be pleased to help out.
->>>>>>> 10f2f978
+As a new open-source project, we are eager to hear your thoughts, fix bugs, and help you get started. Feel free to use the Discussion forum or the Issues and we'll be pleased to help out.